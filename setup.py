--- conflicted
+++ resolved
@@ -39,10 +39,6 @@
     import numpy
     from Cython.Build import cythonize
 
-<<<<<<< HEAD
-    ext_modules = cythonize(
-        "haggregate/regularize.pyx", include_path=[numpy.get_include()]
-=======
     # The way we do the below is because of a Cython bug or maybe documentation error.
     # See https://github.com/cython/cython/issues/1480#issuecomment-401875701
     ext_modules = cythonize(
@@ -51,7 +47,6 @@
             sources=["haggregate/regularize.pyx"],
             include_dirs=[numpy.get_include()],
         )
->>>>>>> 666aece3
     )
 else:
     import numpy
